/*---------------------------------------------------------------------------------------------
 *  Copyright (c) Microsoft Corporation. All rights reserved.
 *  Licensed under the MIT License. See License.txt in the project root for license information.
 *--------------------------------------------------------------------------------------------*/
'use strict';

import { MainContext, MainThreadOutputServiceShape, IMainContext } from './extHost.protocol';
import * as vscode from 'vscode';
import { URI } from 'vs/base/common/uri';
import { posix } from 'path';
import { OutputAppender } from 'vs/platform/output/node/outputAppender';
import { toLocalISOString } from 'vs/base/common/date';

export abstract class AbstractExtHostOutputChannel implements vscode.OutputChannel {

	protected readonly _id: Thenable<string>;
	private readonly _name: string;
	protected readonly _proxy: MainThreadOutputServiceShape;
	private _disposed: boolean;

	constructor(name: string, log: boolean, file: URI, proxy: MainThreadOutputServiceShape) {
		this._name = name;
		this._proxy = proxy;
		this._id = proxy.$register(this.name, log, file);
	}

	get name(): string {
		return this._name;
	}

	abstract append(value: string): void;

	appendLine(value: string): void {
		this.validate();
		this.append(value + '\n');
	}

	clear(): void {
		this.validate();
		this._id.then(id => this._proxy.$clear(id));
	}

	show(columnOrPreserveFocus?: vscode.ViewColumn | boolean, preserveFocus?: boolean): void {
		this.validate();
		this._id.then(id => this._proxy.$reveal(id, typeof columnOrPreserveFocus === 'boolean' ? columnOrPreserveFocus : preserveFocus));
	}

	hide(): void {
		this.validate();
		this._id.then(id => this._proxy.$close(id));
	}

	protected validate(): void {
		if (this._disposed) {
			throw new Error('Channel has been closed');
		}
	}

	dispose(): void {
		if (!this._disposed) {
			this._id
				.then(id => this._proxy.$dispose(id))
				.then(() => this._disposed = true);
		}
	}
}

export class ExtHostPushOutputChannel extends AbstractExtHostOutputChannel {

	constructor(name: string, proxy: MainThreadOutputServiceShape) {
		super(name, false, null, proxy);
	}

	append(value: string): void {
		this.validate();
		this._id.then(id => this._proxy.$append(id, value));
	}
}

export class ExtHostOutputChannelBackedByFile extends AbstractExtHostOutputChannel {

	private static _namePool = 1;
	private _appender: OutputAppender;

	constructor(name: string, outputDir: string, proxy: MainThreadOutputServiceShape) {
		const fileName = `${ExtHostOutputChannelBackedByFile._namePool++}-${name}`;
		const file = URI.file(posix.join(outputDir, `${fileName}.log`));

		super(name, false, file, proxy);
		this._appender = new OutputAppender(fileName, file.fsPath);
	}

	append(value: string): void {
		this.validate();
		this._appender.append(value);
	}
}

export class ExtHostLogFileOutputChannel extends AbstractExtHostOutputChannel {

	constructor(name: string, file: URI, proxy: MainThreadOutputServiceShape) {
		super(name, true, file, proxy);
	}

	append(value: string): void {
		throw new Error('Not supported');
	}
}

export class ExtHostOutputService {

	private _proxy: MainThreadOutputServiceShape;
	private _outputDir: string;

	constructor(logsLocation: URI, mainContext: IMainContext) {
		this._outputDir = posix.join(logsLocation.fsPath, `output_logging_${toLocalISOString(new Date()).replace(/-|:|\.\d+Z$/g, '')}`);
		this._proxy = mainContext.getProxy(MainContext.MainThreadOutputService);
	}

	createOutputChannel(name: string, options?: { force?: boolean }): vscode.OutputChannel {
		name = name.trim();
		if (!name) {
			throw new Error('illegal argument `name`. must not be falsy');
		} else {
<<<<<<< HEAD
			return options && options.force ? new ExtHostPushOutputChannel(name, this._proxy) : new ExtHostPullOutputChannel(name, this._outputDir, this._proxy);
=======
			if (push) {
				return new ExtHostPushOutputChannel(name, this._proxy);
			} else {
				// Do not crash if logger cannot be created
				try {
					return new ExtHostOutputChannelBackedByFile(name, this._outputDir, this._proxy);
				} catch (error) {
					console.log(error);
					return new ExtHostPushOutputChannel(name, this._proxy);
				}
			}
		}
	}

	createOutputChannelFromLogFile(name: string, file: URI): vscode.OutputChannel {
		name = name.trim();
		if (!name) {
			throw new Error('illegal argument `name`. must not be falsy');
		}
		if (!file) {
			throw new Error('illegal argument `file`. must not be falsy');
>>>>>>> aef6e7ac
		}
		return new ExtHostLogFileOutputChannel(name, file, this._proxy);
	}
}<|MERGE_RESOLUTION|>--- conflicted
+++ resolved
@@ -122,10 +122,7 @@
 		if (!name) {
 			throw new Error('illegal argument `name`. must not be falsy');
 		} else {
-<<<<<<< HEAD
-			return options && options.force ? new ExtHostPushOutputChannel(name, this._proxy) : new ExtHostPullOutputChannel(name, this._outputDir, this._proxy);
-=======
-			if (push) {
+			if (options && options.force) {
 				return new ExtHostPushOutputChannel(name, this._proxy);
 			} else {
 				// Do not crash if logger cannot be created
@@ -146,7 +143,6 @@
 		}
 		if (!file) {
 			throw new Error('illegal argument `file`. must not be falsy');
->>>>>>> aef6e7ac
 		}
 		return new ExtHostLogFileOutputChannel(name, file, this._proxy);
 	}
