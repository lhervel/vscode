{
  "name": "npm",
  "publisher": "vscode",
  "description": "Extension to add task support for npm scripts.",
  "displayName": "Npm support for VSCode",
  "version": "0.0.1",
  "engines": {
    "vscode": "0.10.x"
  },
  "categories": [
    "Other"
  ],
  "scripts": {
    "compile": "gulp compile-extension:npm",
    "watch": "gulp watch-extension:npm"
  },
  "dependencies": {
    "vscode-nls": "^2.0.2"
  },
  "devDependencies": {
    "@types/node": "7.0.43"
  },
  "main": "./out/main",
  "activationEvents": [
    "onCommand:workbench.action.tasks.runTask"
  ],
  "contributes": {
    "configuration": {
      "id": "npm",
      "type": "object",
      "title": "Npm",
      "properties": {
        "npm.autoDetect": {
          "type": "string",
          "enum": [
            "off",
            "on"
          ],
          "default": "on",
          "scope": "resource",
          "description": "%config.npm.autoDetect%"
        },
        "npm.runSilent": {
          "type": "boolean",
          "default": false,
<<<<<<< HEAD
          "description": "%config.npm.runSilent%"
=======
          "scope": "resource",
          "description": "%config.npm.runSilent%"
        },
        "npm.packageManager": {
          "scope": "resource",
          "type": "string",
          "enum": [
            "npm",
            "yarn"
          ],
          "default": "npm",
          "description": "%config.npm.packageManager%"
>>>>>>> 6e719219
        }
      }
    },
    "taskDefinitions": [
      {
        "type": "npm",
        "required": [
          "script"
        ],
        "properties": {
          "script": {
            "type": "string",
            "description": "The npm script to customize"
          },
          "path": {
            "type": "string",
            "description": "The path to the folder of the package.json file that provides the script. Can be ommitted."
          }
        }
      }
    ]
  }
}<|MERGE_RESOLUTION|>--- conflicted
+++ resolved
@@ -43,9 +43,6 @@
         "npm.runSilent": {
           "type": "boolean",
           "default": false,
-<<<<<<< HEAD
-          "description": "%config.npm.runSilent%"
-=======
           "scope": "resource",
           "description": "%config.npm.runSilent%"
         },
@@ -58,7 +55,6 @@
           ],
           "default": "npm",
           "description": "%config.npm.packageManager%"
->>>>>>> 6e719219
         }
       }
     },
