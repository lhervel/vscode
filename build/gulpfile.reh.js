--- conflicted
+++ resolved
@@ -18,10 +18,6 @@
 const json = require('gulp-json-editor');
 const _ = require('underscore');
 const deps = require('./dependencies');
-<<<<<<< HEAD
-const ext = require('./lib/extensions');
-=======
->>>>>>> f45c7e87
 const vfs = require('vinyl-fs');
 const packageJson = require('../package.json');
 const flatmap = require('gulp-flatmap');
@@ -31,12 +27,8 @@
 const fs = require('fs');
 const glob = require('glob');
 const { compileBuildTask } = require('./gulpfile.compile');
-<<<<<<< HEAD
-
-=======
 const { compileExtensionsBuildTask } = require('./gulpfile.extensions');
 const remote = require('gulp-remote-src');
->>>>>>> f45c7e87
 const cp = require('child_process');
 
 const REPO_ROOT = path.dirname(__dirname);
@@ -46,8 +38,6 @@
 
 const productionDependencies = deps.getProductionDependencies(REMOTE_FOLDER);
 
-<<<<<<< HEAD
-=======
 // Targets
 
 const BUILD_TARGETS = [
@@ -59,7 +49,6 @@
 	{ platform: 'linux', arch: 'armhf', pkgTarget: 'node8-linux-armv7' },
 	{ platform: 'linux', arch: 'alpine', pkgTarget: 'node8-linux-alpine' },
 ];
->>>>>>> f45c7e87
 
 // @ts-ignore
 const baseModules = Object.keys(process.binding('natives')).filter(n => !/^_|\//.test(n));
@@ -124,46 +113,6 @@
 		exclude: ['vs/css', 'vs/nls']
 	}
 ];
-<<<<<<< HEAD
-
-const optimizeVSCodeREHTask = task.define('optimize-vscode-reh', task.series(
-	task.parallel(
-		util.rimraf('out-vscode-reh'),
-		compileBuildTask
-	),
-	common.optimizeTask({
-		src: 'out-build',
-		entryPoints: _.flatten(entryPoints),
-		otherSources: [],
-		resources: vscodeResources,
-		loaderConfig: common.loaderConfig(nodeModules),
-		header: BUNDLED_FILE_HEADER,
-		out: 'out-vscode-reh',
-		bundleInfo: undefined
-	})
-));
-
-const baseUrl = `https://ticino.blob.core.windows.net/sourcemaps/${commit}/core`;
-const minifyVSCodeREHTask = task.define('minify-vscode-reh', task.series(
-	task.parallel(
-		util.rimraf('out-vscode-reh-min'),
-		optimizeVSCodeREHTask
-	),
-	common.minifyTask('out-vscode-reh', baseUrl)
-));
-
-// Web server
-
-const webResources = [
-	...vscodeResources,
-	'out-build/vs/{base,platform,editor,workbench}/**/*.{svg,png,cur,html}',
-	'out-build/vs/base/browser/ui/octiconLabel/octicons/**',
-	'out-build/vs/workbench/contrib/welcome/walkThrough/**/*.md',
-	'out-build/vs/code/browser/workbench/**',
-	'out-build/vs/**/markdown.css'
-];
-
-=======
 
 const optimizeVSCodeREHTask = task.define('optimize-vscode-reh', task.series(
 	util.rimraf('out-vscode-reh'),
@@ -197,7 +146,6 @@
 	'out-build/vs/**/markdown.css'
 ];
 
->>>>>>> f45c7e87
 const buildfile = require('../src/buildfile');
 
 const webEntryPoints = [
@@ -208,14 +156,7 @@
 ];
 
 const optimizeVSCodeWebTask = task.define('optimize-vscode-web', task.series(
-<<<<<<< HEAD
-	task.parallel(
-		util.rimraf('out-vscode-web'),
-		compileBuildTask
-	),
-=======
 	util.rimraf('out-vscode-web'),
->>>>>>> f45c7e87
 	common.optimizeTask({
 		src: 'out-build',
 		entryPoints: _.flatten(webEntryPoints),
@@ -229,15 +170,8 @@
 ));
 
 const minifyVSCodeWebTask = task.define('minify-vscode-web', task.series(
-<<<<<<< HEAD
-	task.parallel(
-		util.rimraf('out-vscode-web-min'),
-		optimizeVSCodeWebTask
-	),
-=======
 	optimizeVSCodeWebTask,
 	util.rimraf('out-vscode-web-min'),
->>>>>>> f45c7e87
 	common.minifyTask('out-vscode-web', baseUrl)
 ));
 
@@ -456,158 +390,6 @@
 	};
 }
 
-<<<<<<< HEAD
-function packageTask(type, platform, arch, sourceFolderName, destinationFolderName) {
-	const destination = path.join(BUILD_ROOT, destinationFolderName);
-
-	return () => {
-		const src = gulp.src(sourceFolderName + '/**', { base: '.' })
-			.pipe(rename(function (path) { path.dirname = path.dirname.replace(new RegExp('^' + sourceFolderName), 'out'); }))
-			.pipe(util.setExecutableBit(['**/*.sh']))
-			.pipe(filter(['**', '!**/*.js.map']));
-
-		const workspaceExtensionPoints = ['debuggers', 'jsonValidation'];
-		const isUIExtension = (manifest) => {
-			switch (manifest.extensionKind) {
-				case 'ui': return true;
-				case 'workspace': return false;
-				default: {
-					if (manifest.main) {
-						return false;
-					}
-					if (manifest.contributes && Object.keys(manifest.contributes).some(key => workspaceExtensionPoints.indexOf(key) !== -1)) {
-						return false;
-					}
-					// Default is UI Extension
-					return true;
-				}
-			}
-		};
-		const localWorkspaceExtensions = glob.sync('extensions/*/package.json')
-			.filter((extensionPath) => {
-				if (type === 'web') {
-					return true; // web: ship all extensions for now
-				}
-
-				const manifest = JSON.parse(fs.readFileSync(path.join(REPO_ROOT, extensionPath)).toString());
-				return !isUIExtension(manifest);
-			}).map((extensionPath) => path.basename(path.dirname(extensionPath)))
-			.filter(name => name !== 'vscode-api-tests' && name !== 'vscode-test-resolver'); // Do not ship the test extensions
-		const marketplaceExtensions = require('./builtInExtensions.json').map(entry => entry.name);
-		const extensionsToShip = [].concat(localWorkspaceExtensions).concat(marketplaceExtensions);
-
-		const sources = es.merge(src, ext.packageExtensionsStream({
-			desiredExtensions: extensionsToShip
-		}));
-
-		let version = packageJson.version;
-		// @ts-ignore JSON checking: quality is optional
-		const quality = product.quality;
-
-		if (quality && quality !== 'stable') {
-			version += '-' + quality;
-		}
-
-		const name = product.nameShort;
-		const packageJsonStream = gulp.src(['remote/package.json'], { base: 'remote' })
-			.pipe(json({ name, version }));
-
-		const date = new Date().toISOString();
-
-		const productJsonStream = gulp.src(['product.json'], { base: '.' })
-			.pipe(json({ commit, date }));
-
-		const license = gulp.src(['remote/LICENSE'], { base: 'remote' });
-
-		const depsSrc = [
-			..._.flatten(productionDependencies.map(d => path.relative(REPO_ROOT, d.path)).map(d => [`${d}/**`, `!${d}/**/{test,tests}/**`, `!${d}/.bin/**`])),
-			// @ts-ignore JSON checking: dependencies is optional
-			..._.flatten(Object.keys(product.dependencies || {}).map(d => [`node_modules/${d}/**`, `!node_modules/${d}/**/{test,tests}/**`, `!node_modules/${d}/.bin/**`]))
-		];
-
-		const deps = gulp.src(depsSrc, { base: 'remote', dot: true })
-			.pipe(filter(['**', '!**/package-lock.json']))
-			.pipe(util.cleanNodeModules(path.join(__dirname, '.nativeignore')));
-
-		let all = es.merge(
-			packageJsonStream,
-			productJsonStream,
-			license,
-			sources,
-			deps,
-			nodejs(process.platform, arch)
-		);
-
-		if (process.env['VSCODE_WEB_BUILD']) {
-			all = es.merge(all,
-				gulp.src('resources/server/favicon.ico', { base: '.' })
-					.pipe(rename('resources/server/favicon.ico')));
-		}
-
-		let result = all
-			.pipe(util.skipDirectories())
-			.pipe(util.fixWin32DirectoryPermissions());
-
-		if (platform === 'win32') {
-			result = es.merge(result,
-				gulp.src('resources/server/bin/code.cmd', { base: '.' })
-					.pipe(replace('@@VERSION@@', version))
-					.pipe(replace('@@COMMIT@@', commit))
-					.pipe(replace('@@APPNAME@@', product.applicationName))
-					.pipe(rename(`bin/${product.applicationName}.cmd`)),
-				gulp.src('resources/server/bin/server.cmd', { base: '.' })
-					.pipe(rename(`server.cmd`))
-			);
-		} else if (platform === 'linux' || platform === 'darwin') {
-			result = es.merge(result,
-				gulp.src('resources/server/bin/code.sh', { base: '.' })
-					.pipe(replace('@@VERSION@@', version))
-					.pipe(replace('@@COMMIT@@', commit))
-					.pipe(replace('@@APPNAME@@', product.applicationName))
-					.pipe(rename(`bin/${product.applicationName}`))
-					.pipe(util.setExecutableBit()),
-				gulp.src('resources/server/bin/server.sh', { base: '.' })
-					.pipe(rename(`server.sh`))
-					.pipe(util.setExecutableBit())
-			);
-		}
-
-		return result.pipe(vfs.dest(destination));
-	};
-}
-
-function copyConfigTask(folder) {
-	const destination = path.join(BUILD_ROOT, folder);
-	return () => gulp.src(['remote/pkg-package.json'], { base: 'remote' })
-		.pipe(rename(path => path.basename += '.' + folder))
-		.pipe(json(obj => {
-			const pkg = obj.pkg;
-			pkg.scripts = pkg.scripts && pkg.scripts.map(p => path.join(destination, p));
-			pkg.assets = pkg.assets && pkg.assets.map(p => path.join(destination, p));
-			return obj;
-		}))
-		.pipe(vfs.dest('out-vscode-reh-pkg'));
-}
-
-function copyNativeTask(folder) {
-	const destination = path.join(BUILD_ROOT, folder);
-	return () => {
-		const nativeLibraries = gulp.src(['remote/node_modules/**/*.node']);
-		const license = gulp.src(['remote/LICENSE']);
-
-		const result = es.merge(
-			nativeLibraries,
-			license
-		);
-
-		return result
-			.pipe(rename({ dirname: '' }))
-			.pipe(vfs.dest(destination));
-	};
-}
-
-=======
->>>>>>> f45c7e87
 function packagePkgTask(platform, arch, pkgTarget) {
 	const folder = path.join(BUILD_ROOT, 'vscode-reh') + (platform ? '-' + platform : '') + (arch ? '-' + arch : '');
 	return () => {
@@ -621,19 +403,6 @@
 	};
 }
 
-<<<<<<< HEAD
-const BUILD_TARGETS = [
-	{ platform: 'win32', arch: 'ia32', pkgTarget: 'node8-win-x86' },
-	{ platform: 'win32', arch: 'x64', pkgTarget: 'node8-win-x64' },
-	{ platform: 'darwin', arch: null, pkgTarget: 'node8-macos-x64' },
-	{ platform: 'linux', arch: 'ia32', pkgTarget: 'node8-linux-x86' },
-	{ platform: 'linux', arch: 'x64', pkgTarget: 'node8-linux-x64' },
-	{ platform: 'linux', arch: 'armhf', pkgTarget: 'node8-linux-armv7' },
-	{ platform: 'linux', arch: 'alpine', pkgTarget: 'node8-linux-alpine' },
-];
-
-=======
->>>>>>> f45c7e87
 BUILD_TARGETS.forEach(buildTarget => {
 	['reh', 'web'].forEach(type => {
 		const dashed = (str) => (str ? `-${str}` : ``);
@@ -655,15 +424,6 @@
 			const sourceFolderName = `out-vscode-${type}${dashed(minified)}`;
 			const destinationFolderName = `vscode-${type}${dashed(platform)}${dashed(arch)}`;
 
-<<<<<<< HEAD
-			const vscodeServerTask = task.define(`vscode-${type}${dashed(platform)}${dashed(arch)}${dashed(minified)}`, task.series(
-				task.parallel(
-					minified ? (type === 'reh' ? minifyVSCodeREHTask : minifyVSCodeWebTask) : (type === 'reh' ? optimizeVSCodeREHTask : optimizeVSCodeWebTask),
-					util.rimraf(path.join(BUILD_ROOT, destinationFolderName))
-				),
-				packageTask(type, platform, arch, sourceFolderName, destinationFolderName)
-			));
-=======
 			const vscodeServerTaskCI = task.define(`vscode-${type}${dashed(platform)}${dashed(arch)}${dashed(minified)}-ci`, task.series(
 				gulp.task(`node-${platform}-${platform === 'darwin' ? 'x64' : arch}`),
 				minified ? (type === 'reh' ? minifyVSCodeREHTask : minifyVSCodeWebTask) : (type === 'reh' ? optimizeVSCodeREHTask : optimizeVSCodeWebTask),
@@ -677,7 +437,6 @@
 				compileExtensionsBuildTask,
 				vscodeServerTaskCI
 			));
->>>>>>> f45c7e87
 			gulp.task(vscodeServerTask);
 
 			const vscodeREHPkgTask = task.define(`vscode-${type}${dashed(platform)}${dashed(arch)}${dashed(minified)}-pkg`, task.series(
